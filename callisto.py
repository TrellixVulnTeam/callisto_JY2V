#!/usr/bin/python3
# -*- coding: utf-8 -*-
"""Pacote de controle do espectrômetro Callisto e de sua unidade de calibração em sistemas tipo Linux. Depende do binário callisto da distribuição Linux e utiliza conexão TCP e conexão serial.

@Author: Luciano Barosi
@Date: 15.04.2022
@Links: https://github.com/lbarosi/callisto

"""
#----------------------------
#----------------------------
__license__ = "GPL"
__version__ = "1.0.1"
__maintainer__ = "Luciano Barosi"
__email__ = "lbarosi@df.ufcg.edu.br"
__status__ = "Development"
# ----------------------------
# ----------------------------
import argparse
from io import StringIO
import logging
import multiprocessing
import os
import shlex
import socket
import subprocess
import threading
import time
# ----------------------------
import pandas as pd
import serial
import watchdog.events
from watchdog.observers import Observer
# ----------------------------
I_AM_NOT_CALLISTO = "does not seem to be Callisto"
SCHEDULER_EMPTY = "Loaded schedule is empty"
I_AM_ARDUINO = "Version: ETHZ Arduino_PrototypeV85.ino; 2016-08-17/cm"
# ----------------------------
# Module functions
logger = logging.getLogger(__name__)
logger.addHandler(logging.NullHandler())


def run_command(command: str) -> tuple[str, str]:
    """Executa comando shell passado como argumento utilizando biblioteca `subprocess`.

    Função reporta erro no arquivo de log se houver algum erro que não represente a informação do binário callisto de que não detectou o arquivo scheduler, uma vez que este não é um erro e apenas uma informação do status desejado.

    Args:
        command (str): string de comando escrita da mesma forma que se escreveria em linha de comando.

    Returns:
        tuple[str, str]: saída padrão e código de erro informado para o comando executado.
    """
    process = subprocess.Popen(
                                shlex.split(command),
                                stdout=subprocess.PIPE,
                                stderr=subprocess.PIPE
                                )
    out, err = process.communicate()
    if err:
        err = err.decode("utf-8")
        if SCHEDULER_EMPTY not in err:
            logging.error("Error running command {}:{}".format(command, err))
    return (out, err)

def run_detached(command: str) -> multiprocessing.Process:
    """Roda o comando indicado em modo background, liberando a execução do resto do programa.

    Args:
        command (str): string de comando escrita da mesma forma que se escreveria em linha de comando.

    Returns:
        multiprocessing.Process: processo em execução.

    """
    try:
        process = multiprocessing.Process(
                                          target=run_command,
                                          args=(command,),
                                          daemon=True
                                          )
        process.start()
    except OSError as error:
        logger.error("Detached program {} failed to execute: {}".format(command, error))
    return process


class Handler(watchdog.events.PatternMatchingEventHandler):
    """Implementa o gerenciador de eventos de arquivos utilizado em conjunto com o file watchdog.

    Para o módulo callisto só é necessário implementar o método que lida com a criação de arquivos, encarregada de acompanhar a execução das operações do binário callisto e permitir a verificação do sucesso das operações.

    Args:
        pattern (str): máscara para observar os arquivos `pattern`. Padrão é  None.

    Attributes:
        created (bool): determina se arquivo satisfazendo a máscara foi ou não criado.

    """
    def __init__(self, pattern: str=None):
        """Gerenciados para o observador de arquivos watchdog filesystem checker."""
        watchdog.events.PatternMatchingEventHandler.__init__(self,
        patterns=[pattern], ignore_directories=True, case_sensitive=False)
        self.created = False

    def on_created(self, event):
        """Chamada quando um arquivo satisfazendo a máscara é criado.

        Args:
            event (DirCreatedEvent or FileCreatedEvent): Evento representando a criação de arquivo ou diretório.
        """
        logger.info("File created: {}".format(event.src_path))
        self.created = True


class WatchFolder:
    """Monitoramento contínuo de eventos de arquivos e diretórios baseado no pacote `watchdog`.

    Args:
        path (str): caminho completo onde observar os arquivos. Defaults to None.
        recursive (bool): Defaults to False.
        pattern (str): máscara para vigiar arquivos. Defaults to None.
        timeout (float): `timeout` em segundos para manter vigiando o caminho indicado. Defaults to None.

    Attributes:
        observer (watchdog.observers): `observer`.
    """

    def __init__(self, path: str=None, recursive: bool=False, pattern: str=None, timeout: float=None):
        self.observer = Observer()
        self.path = path
        self.recursive= recursive
        self.pattern = pattern
        self.timeout = timeout

    def run(self):
        """Inicia observação do caminho indicado.

        Vigia a alteração (criação, modificação, deleção de arquivos ou diretórios) e manipula conforme o `handler` o evento que ocorreu.
        """
        event_handler = Handler(pattern=self.pattern)
        self.observer.schedule(
                                event_handler,
                                path=self.path,
                                recursive = self.recursive
                                )
        self.observer.start()
        start_time = time.perf_counter()
        try:
            while not event_handler.created:
                if time.perf_counter() - start_time > float(self.timeout):
                    logger.error("Taking too long to create {}. Aborting.".format(self.pattern))
                    break
        except Exception as err:
            self.observer.stop()
            logger.error("Something went wrong while watching filesystem: {}".err)
        finally:
            self.observer.stop()
        self.observer.join()


class Callisto:
    """Representa um objeto Callisto espéctrôpmetro e implementa todos os métodos necessários para garantir sua operação.

    Args:
        IP (str): Endereço `IP` da máquina conectada ao Callisto. Defaults to None.
        PORT (int): Número da `PORT` para conexão TCP. Defaults to 6789.
        fits_command (str): descrição do comando utilizado pelo binário calllisto para modo de medida FIT. Defaults to "start".
        ovs_command (str): descrição do comando utilizado pelo binário para realizar medida em modo overview. Defaults to "overview".
        stop_command (str): descrição do comando utilizado pelo binário para parar a observação. Defaults to "stop".
        quit_command (str): descrição do comando utilizado pelo binário para desconectar da porta TCP. Defaults to "quit".
        daemon (str): nome do serviço `systemd`. Defaults to "callisto.service".
        executable (str): nome do binário controlador. Defaults to "callisto".
        cal_unit (CalibrationUnit): objeto callisto.CallibrationUnit representando a unidade de calibração e os métodos necessários para operá-la. Defaults to None.
    """

    def __init__(self, IP: str=None, PORT: int=6789, fits_command: str="start",
                 ovs_command: str="overview", stop_command: str="stop",
                 quit_command: str="quit", daemon: str="callisto.service",
                 executable: str="callisto", cal_unit: str=None):
        self.IP = IP
        self.PORT = PORT
        self.fits_command = fits_command
        self.ovs_command = ovs_command
        self.stop_command = stop_command
        self.quit_command = quit_command
        self.daemon = daemon
        self.executable = executable
        self.cal_unit = cal_unit
        self.ovs_folder = "/opt/callisto/Ovs"
        self.data_folder = "/opt/callisto/data"

    def get_ip(self):
        """Obtem IP da máquina local ao tentar realizar uma conexão com `socket`. Se resultado não é bem sucedido retorna o IP padrão do localhost 127.0.0.1."""
        sock = socket.socket(socket.AF_INET, socket.SOCK_DGRAM)
        sock.settimeout(0)
        try:
            # doesn't even have to be reachable
            sock.connect(('10.255.255.255', 1))
            self.IP = sock.getsockname()[0]
        except socket.error:
            # No netword deafult to local host.
            self.IP = '127.0.0.1'
        finally:
            sock.close()
        return self.IP

    def get_PID(self):
        """Determina o número dos processos callisto rodando na máquina local, emulando o comportamento de `ps aux |grep callisto`.

        Returns:
            list: lista contendo números dos procesos ou lista vazia se nenhum processo encontrado.
        """
        command = "ps aux"
        process_name = "callisto"
        response, _ = run_command(command)
        # very roundabout way to get all hits in ps command into a dataframe for proper parsing.
        df_ps = pd.read_table(StringIO(response.decode("utf-8")),
                              header=None)[0].str.split(' +', expand=True)
        PID = df_ps[df_ps[10].str.contains(process_name)][1].values.tolist()
        return PID

    def is_running(self, timeout: float=5):
        """Cria loop bloqueando execução enquanto callisto estiver rodando.

        Args:
            timeout (float): tempo máximo em secundos para aguardar execução do programa. Defaults to 5.
        """
        time_start = time.perf_counter()
        while self.get_PID():
            result = True
            if time.perf_counter() - time_start > timeout:
                logger.error("Taking too long ot die.")
                return result
        result = False
        return


    def run_daemon(self, manager: str="sudo /bin/systemctl", action: str="start"):
        """Roda o serviço systemd com a ação especificada no argument.

        A execução do programa é realizada em thread separada e colocada em background, sobrevivendo a execução do script.

        Args:
            manager (str): caminho completo to controlador do daemon. Defaults to "sudo /bin/systemctl".
            action (str): Ação a ser executada, dentre as opções disponíveis em processos daemon: (start|stop|reload). Defaults to "start".
        """
        command = manager + " " + action + " " + self.daemon
        run_detached(command)
        return

    def stop(self):
        """Para o daemon callisto se este estiver rodando e envia SIGTERM para todas as instâncias do binário que estiverem rodando. Funciona apenas se regras sudoer adequadas tiverem sido implementadas para o comando `sudo pkill callisto`."""
        # Stop daemon
        self.run_daemon(action="stop")
        # Check any stray processes.
        PIDs = self.get_PID()
        try:
            # Try to kill and wait for killing to finish before proceed.
            job1 = multiprocessing.Process(target=self.is_running)
            job1.start()
            job2 = run_detached("pkill callisto")
            job1.join()
            job2.join()
        except PermissionError as err:
            logger.error("Could not kill all callisto instances. Trying via tcp later and hoping for the best.")
            pass
        return

    def run(self, mode: str):
        """Operação manual do espectrômetro callisto no modo epecificado no argumento.

        Para qualquer processo que estiver rodando, inicia novo processo com arquivo de configuração adequado ao modo (SKY|COLD|WARM|HOT) mas não executa nenhuma ação adicional, deixando sistema pronto para iniciar medida.

        Utiliza função `run_command` para executyar comando shell e retorna STDOUT, STDERR.
        """
        # This is a manual run that load a config file, need to first stop all running processes.
        self.stop()
        command = self.executable + " --config /etc/callisto/callisto_" + str(mode) + ".cfg"
        response, error = run_command(command)
        if I_AM_NOT_CALLISTO in error:
            logger.error("Could not communicate with Callisto in USB port."
                         "Trying again.")
            time.sleep(5)
            response, error = run_command(command)
            if error:
                logger.error("Device report that it is not Callisto. Aborting.")
                sys.exit(1)
        return response, error

    def connect(self, timeout:float=2) -> socket.socket:
        """Cria socket para conexão TCP com o binário callisto.

        Args:
            timeout (float): tempo padrão para aguardar resposta, em segundos. Defaults to 2.

        Returns:
            socket.socket: Socket para comunicação aberto.

        """
        if not self.IP:
            self.get_ip()
        start_time = time.perf_counter()
        try:
            while True:
                try:
                    sock = socket.socket(socket.AF_INET, socket.SOCK_STREAM)
                    server_address = (self.IP, self.PORT)
                    sock.settimeout(timeout)
                    sock.connect(server_address)
                    break
                except OSError as ex:
                    time.sleep(1)
                    if time.perf_counter() - start_time >= 10 * timeout:
                        raise TimeoutError('Waited too long for host')
        except (ConnectionRefusedError, TimeoutError) as err:
            logger.error("Callisto took too long to answer TCP.")
            pass
        return sock

    def do(self, command: str=None):
        """Envia comando via TCP para o binário callisto se este estiver rodando.

        Seve ser utilizado após o comando `run` que de fato inicia o binário e carrega arquivo de configuração apropriado.

        Args:
            command (str): comando TCP a ser enviado. Opções válidas: (start|stop|quit|overview).
        """
        if self.get_PID():
            try:
                command = command + "\n"
                sock = self.connect()
                sock.sendall(command.encode())
                sock.shutdown(socket.SHUT_RDWR)
                sock.close()
            except socket.error as err:
                logger.error("do_callisto Caught exception {}".format(err))
                pass
        return

    def record_ovs(self, mode: str, time: float=180):
        """Realiza medida manual única, tipo spectral overview no modo especificado e vigia sistema de arquivos para verificar sucesso.

        Args:
            mode (str): modo válido para os relays da unidade calibradora (SKY|COLD|WARM|HOT).
            time (float): tempo para esperar a criação de um arquivo PRN no caminho padrão da classe. Defaults to 180.
        """
        # Set control unit in correct mode.
        self.cal_unit.set_relay(mode)
        self.run(mode)
        self.do(self.stop_command)
        self.do(self.ovs_command)
        watch = WatchFolder(path=self.ovs_folder, pattern="*.PRN", timeout=time)
        watch.run()
        self.do(self.stop_command)
        return

    def record_fits(self, mode, time=1200):
        """Realiza medida manual única, tipo FIT no modo especificado e vigia sistema de arquivos para verificar sucesso.

        Args:
            mode (str): modo válido para os relays da unidade calibradora (SKY|COLD|WARM|HOT).
            time (float): tempo para esperar a criação de um arquivo PRN no caminho padrão da classe. Defaults to 1200.
        """
        # Set control unit in correct mode.
        self.cal_unit.set_relay(mode)
        self.run(mode)
        self.do(self.stop_command)
        self.do(self.fits_command)
        watch = WatchFolder(path=self.data_folder, pattern="*.fit", timeout=time)
        watch.run()
        self.do(self.stop_command)
        return

    def _calibrate(self, mode: str):
        """Método privado realiza operações necessárias para calibração para cada módulo separadamente.

        Inicia binário, carrega configurações do modo, faz observação em modo overview e observação em modo FIT.

        Args:
            mode (str): (SKY|COLD|WARM|HOT).
        """
        # Run measurementes
        self.record_ovs(mode)
        self.record_fits(mode)
        # Always go back to sky mode.
        #self.cal_unit.set_relay("SKY")
        return

    def calibrate(self, timeout=1):
<<<<<<< HEAD
        """Realiza calibração completa com os modos de operação COLD, WARM e HOT, salvando PRN e FIT nos diretórios especificados nos atributos da classe.

        Ao terminar a calibração inicia o daemon de sistema."""
        start_time = time.perf_counter()
        while True:
            try:
                arduino_ok = self.cal_unit.check()
                if arduino_ok:
                    break
            except OSError as ex:
                time.sleep(1)
                if time.perf_counter() - start_time >= 10 * timeout:
                    raise TimeoutError('Waited too long for arduino.')
=======
        """Calibrate all modes."""
        arduino_ok = self.cal_unit.check()
>>>>>>> 2803b072
        if arduino_ok:
            logger.info("Full calibration started")
            for mode in ["COLD", "WARM", "HOT"]:
                self._calibrate(mode)
            self.stop()
            self.cal_unit.set_relay("SKY")
            self.run_daemon(action="start")
            logger.info("Full calibration finished")
        else:
            logger.error("calibration unit did not responded.")
        return
# ----------------------------
# CLASS
# ----------------------------
class CalibrationUnit():
    """Controla o arduino da unidade de calibração do callisto via porta serial. Os parâmetros são muito customizáveis.

    Args:
        tty (str):dispositivo serial do sistema. Defaults to "/dev/ttyACM0".
        baudrate (int): Defaults to 9600.
        bytesize (type): Defaults to serial.EIGHTBITS.
        parity (type): Defaults to serial.PARITY_NONE.
        stopbits (type): Defaults to serial.STOPBITS_ONE.
        timeout (int): tempo de resposta do arduino. Defaults to 1.
        version (str): string que representa versã do arduino para verificar se programa esta falando com arduino correro. Defaults to I_AM_ARDUINO.
    """

    def __init__(self, tty: str="/dev/ttyACM0", baudrate: int=9600, bytesize=serial.EIGHTBITS, parity=serial.PARITY_NONE, stopbits=serial.STOPBITS_ONE, timeout: int=1, version: str=I_AM_ARDUINO):
        """Construtor da classe de calibração. Todas as propriedades da porta serial podem ser configuradas. A única realmente fundamental é a port `tty`.

        Parameters
        ----------
        tty :
        baudrate :
        bytesize :
        parity :
        stopbits :
        timeout :
        version : str
            check arduino version to confirm it is callisto calibration unit `version`.
        """

        self._tty = tty
        self.baudrate = baudrate
        self.bytesize = bytesize
        self.parity = parity
        self.stopbits = stopbits
        self.timeout = timeout
        self.serial = None
        self.version = version
        return

    @property
    def tty(self):
        return self._tty

    @tty.setter
    def tty(self, tty):
        self._tty = tty

    def connect(self):
        """Inicia conexão serial."""
        try:
            self.serial = serial.Serial(self.tty, self.baudrate, self.bytesize, self.parity, self.stopbits, timeout=1)
        except serial.SerialException as err:
            logger.error("Could not connect to arduino: {}".format(err))
            sys.exit(1)
        return self

    def listen(self):
        """Ouve resposta da porta serial."""
        response = self.serial.readlines()
        if isinstance(response, list):
            response = "".join([line.decode('UTF-8',errors='strict').strip() for line in response])
        elif isinstance(response, bytes):
            response = response.decode('UTF-8',errors='strict').strip()
        else:
            response = None
        return response

    def check(self):
        """Verifica se dispositivo responde a informação de sua versão corretamente."""
        try:
            response = self.send_command(b"V?\n")
            if self.version in response:
                result = True
            else:
                result = False
        except serial.SerialException as err:
            logger.error("Fail to connect to callibration unit: {}".format(err))
            result = False
            pass
        return result

    def send_command(self, command):
        """Envia comando para a porta serial e acompanha sua execução e código de resposta."""
        response = None
        try:
            self.connect()
            result = self.serial.write(command)
            time.sleep(0.05)
            response = self.listen()
            if "illegal" in response:
                logger.error("ARDUINO reported illegal command:{}".format(command))
                return False
            else:
                return response
        except serial.SerialTimeoutException as err:
            logger.error("Command {} dit not work - Timeout: {}".format(command, err))
            return False
        finally:
            self.serial.close()
        return


    def set_relay(self, mode):
        """Define estado do relay SKY|COLD|WARM|HOT"""
        response = None
        if mode == "COLD":
            command = b"Tcold\n"
        elif mode == "WARM":
            command = b"Twarm\n"
        elif mode == "HOT":
            command = b"Thot\n"
        elif mode == "SKY":
            command = b"Tsky\n"
        else:
            print("Mode unkown.")
            return False
        response = self.send_command(command)
        return response

<<<<<<< HEAD
# ----------------------------
# MAIN
# ----------------------------
=======

>>>>>>> 2803b072
def main():
    """Roda programa principal do módulo."""
    handler = logging.FileHandler("/opt/callisto/log/callisto.log")
    formatter = logging.Formatter(
        '%(asctime)s %(name)-12s %(levelname)-8s %(message)s')
    handler.setFormatter(formatter)
    logger.addHandler(handler)
    logger.setLevel(logging.DEBUG)

    mod_parser = argparse.ArgumentParser(
        description="Callisto.py controlador do espectrômetro Callisto."
        )
    mod_parser.add_argument(
        "-a", "--action", type=str,
        help="action to be taken: start|start-service|overview|stop"
        )
    mod_parser.add_argument(
        "-m", "--mode", type=str,
        help="mode: SKY|COLD|WARM|HOT"
    )
    valid_actions = ["start", "start-service", "overview", "stop"]
    valid_modes = ["SKY", "COLD", "HOT", "WARM"]

    args = mod_parser.parse_args()
    action = args.action
    mode = args.mode

    if not action:
        cal_unit = CalibrationUnit(tty="/dev/ttyACM0")
        callisto = Callisto(PORT=6789, cal_unit=cal_unit)
        callisto.calibrate()

    if mode in valid_modes:
        logger.info("Operação manual por linha de comando."
                    "action = {} - mode = {}".format(action, mode))
        print("Operação manual por linha de comando."
                    "action = {} - mode = {}".format(action, mode))
        Callisto.stop()
        callisto.cal_unit.set_relay(mode)
        if action == "start":
            callisto.record_fits(mode)
        elif action == "overview":
            callisto.record_ovs(mode)
        elif action == "start-service":
            callisto.run_daemon(action="start")

<<<<<<< HEAD
=======


>>>>>>> 2803b072

if __name__ == "__main__":
    main()
# ----------------------------
# ----------------------------<|MERGE_RESOLUTION|>--- conflicted
+++ resolved
@@ -389,7 +389,6 @@
         return
 
     def calibrate(self, timeout=1):
-<<<<<<< HEAD
         """Realiza calibração completa com os modos de operação COLD, WARM e HOT, salvando PRN e FIT nos diretórios especificados nos atributos da classe.
 
         Ao terminar a calibração inicia o daemon de sistema."""
@@ -403,10 +402,7 @@
                 time.sleep(1)
                 if time.perf_counter() - start_time >= 10 * timeout:
                     raise TimeoutError('Waited too long for arduino.')
-=======
-        """Calibrate all modes."""
-        arduino_ok = self.cal_unit.check()
->>>>>>> 2803b072
+
         if arduino_ok:
             logger.info("Full calibration started")
             for mode in ["COLD", "WARM", "HOT"]:
@@ -539,13 +535,6 @@
         response = self.send_command(command)
         return response
 
-<<<<<<< HEAD
-# ----------------------------
-# MAIN
-# ----------------------------
-=======
-
->>>>>>> 2803b072
 def main():
     """Roda programa principal do módulo."""
     handler = logging.FileHandler("/opt/callisto/log/callisto.log")
@@ -592,11 +581,7 @@
         elif action == "start-service":
             callisto.run_daemon(action="start")
 
-<<<<<<< HEAD
-=======
-
-
->>>>>>> 2803b072
+
 
 if __name__ == "__main__":
     main()
